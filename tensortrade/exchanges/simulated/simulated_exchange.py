--- conflicted
+++ resolved
@@ -14,15 +14,14 @@
 
 import numpy as np
 import pandas as pd
-import tensortrade.slippage as slippage
-
-from abc import abstractmethod
+
 from gym.spaces import Space, Box
 from typing import List, Dict
 
 from tensortrade.trades import Trade, TradeType
 from tensortrade.exchanges import InstrumentExchange
 from tensortrade.features import FeaturePipeline
+from tensortrade.slippage import RandomUniformSlippageModel
 
 
 class SimulatedExchange(InstrumentExchange):
@@ -48,40 +47,20 @@
         self._min_order_amount = self.default('min_order_amount', 1e-3, kwargs)
 
         self._initial_balance = self.default('initial_balance', 1e4, kwargs)
+        self._observation_columns = self.default(
+            'observation_columns',
+            ['open', 'high', 'low', 'close', 'volume'],
+            kwargs
+        )
         self._window_size = self.default('window_size', 1, kwargs)
-        self._should_pretransform_obs = self.default('should_pretransform_obs', False, kwargs)
+        self._pretransform = self.default('pretransform', True, kwargs)
 
         self.data_frame = self.default('data_frame', data_frame)
 
-        self._max_allowed_slippage_percent = self.default('max_allowed_slippage_percent', 1.0, kwargs)
-
-        model = self.default('slippage_model', 'uniform', kwargs)
-        self._slippage_model = slippage.get(model) if isinstance(model, str) else model
-
-<<<<<<< HEAD
-=======
-        self._commission_percent = kwargs.get('commission_percent', 0.3)
-        self._base_precision = kwargs.get('base_precision', 2)
-        self._instrument_precision = kwargs.get('instrument_precision', 8)
-        self._min_trade_price = kwargs.get('min_trade_price', 1E-6)
-        self._max_trade_price = kwargs.get('max_trade_price', 1E6)
-        self._min_trade_amount = kwargs.get('min_trade_amount', 1E-3)
-        self._max_trade_amount = kwargs.get('max_trade_amount', 1E6)
-        self._min_order_amount = kwargs.get('min_order_amount', 1E-3)
-
-        self._initial_balance = kwargs.get('initial_balance', 1E4)
-        self._observation_columns = kwargs.get(
-            'observation_columns', ['open', 'high', 'low', 'close', 'volume'])
-        self._window_size = kwargs.get('window_size', 1)
-        self._pretransform = kwargs.get('pretransform', True)
-
-        self.data_frame = data_frame
-
-        max_allowed_slippage_percent = kwargs.get('max_allowed_slippage_percent', 1.0)
-
-        SlippageModelClass = kwargs.get('slippage_model', RandomUniformSlippageModel)
-        self._slippage_model = SlippageModelClass(max_allowed_slippage_percent)
->>>>>>> fd936e56
+        max_allowed_slippage_percent = self.default('max_allowed_slippage_percent', 1.0, kwargs)
+
+        model = self.default('slippage_model', RandomUniformSlippageModel, kwargs)
+        self._slippage_model = model(max_allowed_slippage_percent)
 
     @property
     def data_frame(self) -> pd.DataFrame:
